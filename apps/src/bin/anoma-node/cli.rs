//! The docstrings on types and their fields with `derive(Clap)` are displayed
//! in the CLI `--help`.
use anoma::config::Config;
use anoma::node::{gossip, ledger};
use anoma::{cli, config};
use eyre::{Context, Result};

pub fn main() -> Result<()> {
    let mut app = cli::anoma_node_cli();

    let matches = &app.get_matches_mut();

    // here unwrap is safe to use req as the argument even it's not mandatory
    // because it has a default
    let home = cli::parse_string_req(&matches, cli::BASE_ARG);

    match matches.subcommand() {
        Some((cli::RUN_GOSSIP_COMMAND, args)) => {
            let config = get_cfg(home);
            let mut gossip_cfg = config.intent_gossiper.unwrap_or_default();
            cli::update_gossip_config(args, &mut gossip_cfg)
                .expect("failed to update config with cli option");
            gossip::run(gossip_cfg).wrap_err("Failed to run gossip service")
        }
        Some((cli::RUN_LEDGER_COMMAND, _)) => {
            let config = get_cfg(home);
            let ledger_cfg = config.ledger.unwrap_or_default();
            ledger::run(ledger_cfg).wrap_err("Failed to run Anoma node")
        }
        Some((cli::RESET_LEDGER_COMMAND, _)) => {
            let config = get_cfg(home);
            let ledger_cfg = config.ledger.unwrap_or_default();
            ledger::reset(ledger_cfg).wrap_err("Failed to reset Anoma node")
        }
        Some((cli::GENERATE_CONFIG_COMMAND, _args)) => {
            let gen_config = config::Config::generate(&home, false)
                .wrap_err("failed to generate default config")?;
            tracing::debug!("generated config {:?}", gen_config);
            Ok(())
        }
        _ => app.print_help().wrap_err("Can't display help."),
    }
}

// for dev purpose this is useful so if the config change it automatically
// generate the default one
#[cfg(feature = "dev")]
fn get_cfg(home: String) -> Config {
    match Config::read(&home) {
        Ok(config) => config,
        Err(err) => {
            tracing::error!(
                "Tried to read config in {} but failed with: {}",
                home,
                err
            );
            // generate(home,true) replace current config if it exists
            match config::Config::generate(&home, true) {
                Ok(config) => {
                    tracing::warn!("Generated default config in {}", home,);
                    config
                }
                Err(err) => {
                    tracing::error!(
<<<<<<< HEAD
                        "Tried to generate config in {} but failed with: {}. Using default config (with new generated key)", 
=======
                        "Tried to generate config in {} but failed with: \
                         {}.Using default config (with new generated key)",
>>>>>>> 59bd7a06
                        home,
                        err
                    );
                    config::Config::default()
                }
            }
        }
    }
}

#[cfg(not(feature = "dev"))]
fn get_cfg(home: String) -> Config {
    Config::read(&home).expect("Failed to read config file.")
}<|MERGE_RESOLUTION|>--- conflicted
+++ resolved
@@ -62,12 +62,8 @@
                 }
                 Err(err) => {
                     tracing::error!(
-<<<<<<< HEAD
-                        "Tried to generate config in {} but failed with: {}. Using default config (with new generated key)", 
-=======
                         "Tried to generate config in {} but failed with: \
                          {}.Using default config (with new generated key)",
->>>>>>> 59bd7a06
                         home,
                         err
                     );
