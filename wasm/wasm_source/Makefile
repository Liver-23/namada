cargo := $(env) cargo
rustup := $(env) rustup
# Nightly build is currently used for rustfmt and clippy.
nightly := $(shell cat ../../rust-nightly-version)

# All the wasms that can be built from this source, switched via Cargo features
# Wasms can be added via the Cargo.toml `[features]` list.
wasms := tx_bond
wasms += tx_ibc
wasms += tx_init_account
wasms += tx_init_validator
wasms += tx_init_proposal
wasms += tx_vote_proposal
wasms += tx_transfer
wasms += tx_unbond
wasms += tx_update_vp
wasms += tx_withdraw
wasms += vp_testnet_faucet
wasms += vp_token
wasms += vp_user

# Build all wasms in release mode
all: $(wasms)

# Build all wasms in debug mode
debug:
	$(foreach wasm,$(wasms),make debug_$(wasm) && ) true

# `cargo check` all wasms
check:
	$(foreach wasm,$(wasms),make check_$(wasm) && ) true

# `cargo test` all wasms
test:
	$(foreach wasm,$(wasms),make test_$(wasm) && ) true

# `cargo clippy` all wasms
clippy:
	$(foreach wasm,$(wasms),make clippy_$(wasm) && ) true

clippy-fix:
	$(cargo) +$(nightly) clippy --fix -Z unstable-options --all-targets --allow-dirty --allow-staged

fmt:
	$(cargo) +$(nightly) fmt --all

fmt-check:
	$(cargo) +$(nightly) fmt --all -- --check

# Build a selected wasm
# Linker flag "-s" for stripping (https://github.com/rust-lang/cargo/issues/3483#issuecomment-431209957)
$(wasms): %:
	RUSTFLAGS='-C link-arg=-s' $(cargo) build --release --target wasm32-unknown-unknown --target-dir 'target' --features $@ && \
	cp "./target/wasm32-unknown-unknown/release/namada_wasm.wasm" ../$@.wasm

# Build a selected wasm in debug mode
$(patsubst %,debug_%,$(wasms)): debug_%:
	RUSTFLAGS='-C link-arg=-s' $(cargo) build --target wasm32-unknown-unknown --target-dir 'target' --features $* && \
<<<<<<< HEAD
	cp "../target/wasm32-unknown-unknown/debug/anoma_wasm.wasm" ../$*.wasm
=======
	cp "./target/wasm32-unknown-unknown/debug/namada_wasm.wasm" ../$*.wasm
>>>>>>> c3db469a

# `cargo check` one of the wasms, e.g. `make check_tx_transfer`
$(patsubst %,check_%,$(wasms)): check_%:
	$(cargo) check --target wasm32-unknown-unknown --features $*

# `cargo test` one of the wasms, e.g. `make test_tx_transfer`
$(patsubst %,test_%,$(wasms)): test_%:
	$(cargo) test --features $* \
		-- \
		-Z unstable-options --report-time

# `cargo watch` one of the wasms, e.g. `make watch_tx_transfer`
$(patsubst %,watch_%,$(wasms)): watch_%:
	$(cargo) watch --features $*

# `cargo clippy` one of the wasms, e.g. `make clippy_tx_transfer`
$(patsubst %,clippy_%,$(wasms)): clippy_%:
	$(cargo) +$(nightly) clippy --all-targets --features $* -- -D warnings

clean-wasm = rm ../$(wasm).wasm
clean:
	$(foreach wasm,$(wasms),$(clean-wasm) && ) true

deps:
	$(rustup) target add wasm32-unknown-unknown

.PHONY : all debug check test clippy fmt fmt-check clean deps<|MERGE_RESOLUTION|>--- conflicted
+++ resolved
@@ -56,11 +56,7 @@
 # Build a selected wasm in debug mode
 $(patsubst %,debug_%,$(wasms)): debug_%:
 	RUSTFLAGS='-C link-arg=-s' $(cargo) build --target wasm32-unknown-unknown --target-dir 'target' --features $* && \
-<<<<<<< HEAD
-	cp "../target/wasm32-unknown-unknown/debug/anoma_wasm.wasm" ../$*.wasm
-=======
 	cp "./target/wasm32-unknown-unknown/debug/namada_wasm.wasm" ../$*.wasm
->>>>>>> c3db469a
 
 # `cargo check` one of the wasms, e.g. `make check_tx_transfer`
 $(patsubst %,check_%,$(wasms)): check_%:
