//! Proof-of-Stake integration as a native validity predicate

mod storage;
pub mod vp;

pub use namada_proof_of_stake;
pub use namada_proof_of_stake::parameters::PosParams;
pub use namada_proof_of_stake::types::{
    self, decimal_mult_u64, Slash, Slashes, ValidatorStates,
};
<<<<<<< HEAD
use namada_proof_of_stake::{PosBase, PosReadOnly};
=======
use namada_proof_of_stake::PosBase;
>>>>>>> d30a3bac
use rust_decimal::Decimal;
pub use storage::*;
pub use vp::PosVP;

use crate::ledger::storage::{self as ledger_storage, Storage, StorageHasher};
use crate::ledger::storage_api::{self, StorageRead};
use crate::types::address::{Address, InternalAddress};
use crate::types::storage::Epoch;
use crate::types::{key, token};

/// Address of the PoS account implemented as a native VP
pub const ADDRESS: Address = Address::Internal(InternalAddress::PoS);

/// Address of the PoS slash pool account
pub const SLASH_POOL_ADDRESS: Address =
    Address::Internal(InternalAddress::PosSlashPool);

<<<<<<< HEAD
=======
/// Address of the staking token (NAM)
pub fn staking_token_address() -> Address {
    address::nam()
}

/// Calculate voting power in the tendermint context (which is stored as i64)
/// from the number of tokens
pub fn into_tm_voting_power(
    votes_per_token: Decimal,
    tokens: impl Into<u64>,
) -> i64 {
    let prod = decimal_mult_u64(votes_per_token, tokens.into());
    i64::try_from(prod).expect("Invalid validator voting power (i64)")
}

>>>>>>> d30a3bac
/// Initialize storage in the genesis block.
pub fn init_genesis_storage<'a, DB, H>(
    storage: &mut Storage<DB, H>,
    params: &'a PosParams,
    validators: impl Iterator<Item = &'a GenesisValidator> + Clone + 'a,
    current_epoch: Epoch,
) where
    DB: ledger_storage::DB + for<'iter> ledger_storage::DBIter<'iter>,
    H: StorageHasher,
{
    storage
        .init_genesis(params, validators, current_epoch)
        .expect("Initialize PoS genesis storage")
}

/// Alias for a PoS type with the same name with concrete type parameters
pub type ValidatorConsensusKeys =
    namada_proof_of_stake::types::ValidatorConsensusKeys<
        key::common::PublicKey,
    >;

/// Alias for a PoS type with the same name with concrete type parameters
pub type ValidatorDeltas =
    namada_proof_of_stake::types::ValidatorDeltas<token::Change>;

/// Alias for a PoS type with the same name with concrete type parameters
pub type Bonds = namada_proof_of_stake::types::Bonds<token::Amount>;

/// Alias for a PoS type with the same name with concrete type parameters
pub type Unbonds = namada_proof_of_stake::types::Unbonds<token::Amount>;

/// Alias for a PoS type with the same name with concrete type parameters
pub type ValidatorSets = namada_proof_of_stake::types::ValidatorSets<Address>;

/// Alias for a PoS type with the same name with concrete type parameters
pub type BondId = namada_proof_of_stake::types::BondId<Address>;

/// Alias for a PoS type with the same name with concrete type parameters
pub type GenesisValidator = namada_proof_of_stake::types::GenesisValidator<
    Address,
    token::Amount,
    key::common::PublicKey,
>;

/// Alias for a PoS type with the same name with concrete type parameters
pub type CommissionRates = namada_proof_of_stake::types::CommissionRates;
/// Alias for a PoS type with the same name with concrete type parameters
pub type TotalDeltas = namada_proof_of_stake::types::TotalDeltas<token::Change>;

impl From<Epoch> for namada_proof_of_stake::types::Epoch {
    fn from(epoch: Epoch) -> Self {
        let epoch: u64 = epoch.into();
        namada_proof_of_stake::types::Epoch::from(epoch)
    }
}

impl From<namada_proof_of_stake::types::Epoch> for Epoch {
    fn from(epoch: namada_proof_of_stake::types::Epoch) -> Self {
        let epoch: u64 = epoch.into();
        Epoch(epoch)
    }
}

// The error conversions are needed to implement `PosActions` in
// `tx_prelude/src/proof_of_stake.rs`
impl From<namada_proof_of_stake::BecomeValidatorError<Address>>
    for storage_api::Error
{
    fn from(err: namada_proof_of_stake::BecomeValidatorError<Address>) -> Self {
        Self::new(err)
    }
}

impl From<namada_proof_of_stake::BondError<Address>> for storage_api::Error {
    fn from(err: namada_proof_of_stake::BondError<Address>) -> Self {
        Self::new(err)
    }
}

impl From<namada_proof_of_stake::UnbondError<Address, token::Amount>>
    for storage_api::Error
{
    fn from(
        err: namada_proof_of_stake::UnbondError<Address, token::Amount>,
    ) -> Self {
        Self::new(err)
    }
}

impl From<namada_proof_of_stake::WithdrawError<Address>>
    for storage_api::Error
{
    fn from(err: namada_proof_of_stake::WithdrawError<Address>) -> Self {
        Self::new(err)
    }
}

impl From<namada_proof_of_stake::CommissionRateChangeError<Address>>
    for storage_api::Error
{
    fn from(
        err: namada_proof_of_stake::CommissionRateChangeError<Address>,
    ) -> Self {
        Self::new(err)
    }
}

#[macro_use]
mod macros {
    /// Implement `PosReadOnly` for a type that implements
    /// [`trait@crate::ledger::storage_api::StorageRead`].
    ///
    /// Excuse the horrible syntax - we haven't found a better way to use this
    /// for native_vp `CtxPreStorageRead`/`CtxPostStorageRead`, which have
    /// generics and explicit lifetimes.
    ///
    /// # Examples
    ///
    /// ```ignore
    /// impl_pos_read_only! { impl PosReadOnly for X }
    /// ```
    #[macro_export]
    macro_rules! impl_pos_read_only {
    (
        // Type error type has to be declared before the impl.
        // This error type must `impl From<storage_api::Error> for $error`.
        type $error:tt = $err_ty:ty ;
        // Matches anything, so that we can use lifetimes and generic types.
        // This expects `impl(<.*>)? PoSReadOnly for $ty(<.*>)?`.
        $( $any:tt )* )
    => {
        $( $any )*
        {
            type Address = $crate::types::address::Address;
            type $error = $err_ty;
            type PublicKey = $crate::types::key::common::PublicKey;
            type TokenAmount = $crate::types::token::Amount;
            type TokenChange = $crate::types::token::Change;

            const POS_ADDRESS: Self::Address = $crate::ledger::pos::ADDRESS;

            fn staking_token_address(&self) -> Self::Address {
                self.get_native_token().expect("Native token must be available")
            }

            fn read_pos_params(&self) -> std::result::Result<PosParams, Self::Error> {
                let value = $crate::ledger::storage_api::StorageRead::read_bytes(self, &params_key())?.unwrap();
                Ok($crate::ledger::storage::types::decode(value).unwrap())
            }

            fn read_validator_consensus_key(
                &self,
                key: &Self::Address,
            ) -> std::result::Result<Option<ValidatorConsensusKeys>, Self::Error> {
                let value =
                    $crate::ledger::storage_api::StorageRead::read_bytes(self, &validator_consensus_key_key(key))?;
                Ok(value.map(|value| $crate::ledger::storage::types::decode(value).unwrap()))
            }

            fn read_validator_commission_rate(
                &self,
                key: &Self::Address,
            ) -> std::result::Result<Option<CommissionRates>, Self::Error> {
                let value =
                    $crate::ledger::storage_api::StorageRead::read_bytes(self, &validator_commission_rate_key(key))?;
                Ok(value.map(|value| $crate::ledger::storage::types::decode(value).unwrap()))
            }

            fn read_validator_max_commission_rate_change(
                &self,
                key: &Self::Address,
            ) -> std::result::Result<Option<Decimal>, Self::Error> {
                let value =
                    $crate::ledger::storage_api::StorageRead::read_bytes(self, &validator_max_commission_rate_change_key(key))?;
                Ok(value.map(|value| $crate::ledger::storage::types::decode(value).unwrap()))
            }

            fn read_validator_state(
                &self,
                key: &Self::Address,
            ) -> std::result::Result<Option<ValidatorStates>, Self::Error> {
                let value = $crate::ledger::storage_api::StorageRead::read_bytes(self, &validator_state_key(key))?;
                Ok(value.map(|value| $crate::ledger::storage::types::decode(value).unwrap()))
            }

            fn read_validator_deltas(
                &self,
                key: &Self::Address,
            ) -> std::result::Result<Option<ValidatorDeltas>, Self::Error> {
                let value =
                    $crate::ledger::storage_api::StorageRead::read_bytes(self, &validator_deltas_key(key))?;
                Ok(value.map(|value| $crate::ledger::storage::types::decode(value).unwrap()))
            }

            fn read_validator_slashes(
                &self,
                key: &Self::Address,
            ) -> std::result::Result<Vec<types::Slash>, Self::Error> {
                let value = $crate::ledger::storage_api::StorageRead::read_bytes(self, &validator_slashes_key(key))?;
                Ok(value
                    .map(|value| $crate::ledger::storage::types::decode(value).unwrap())
                    .unwrap_or_default())
            }

            fn read_bond(
                &self,
                key: &BondId,
            ) -> std::result::Result<Option<Bonds>, Self::Error> {
                let value = $crate::ledger::storage_api::StorageRead::read_bytes(self, &bond_key(key))?;
                Ok(value.map(|value| $crate::ledger::storage::types::decode(value).unwrap()))
            }

            fn read_unbond(
                &self,
                key: &BondId,
            ) -> std::result::Result<Option<Unbonds>, Self::Error> {
                let value = $crate::ledger::storage_api::StorageRead::read_bytes(self, &unbond_key(key))?;
                Ok(value.map(|value| $crate::ledger::storage::types::decode(value).unwrap()))
            }

            fn read_validator_set(
                &self,
            ) -> std::result::Result<ValidatorSets, Self::Error> {
                let value =
                    $crate::ledger::storage_api::StorageRead::read_bytes(self, &validator_set_key())?.unwrap();
                Ok($crate::ledger::storage::types::decode(value).unwrap())
            }

            fn read_total_deltas(
                &self,
            ) -> std::result::Result<types::TotalDeltas<Self::TokenChange>, Self::Error> {
                let value =
                    $crate::ledger::storage_api::StorageRead::read_bytes(self, &total_deltas_key())?.unwrap();
                Ok($crate::ledger::storage::types::decode(value).unwrap())
            }
        }
    }
}
}

impl_pos_read_only! {
    type Error = storage_api::Error;
    impl<DB, H> PosReadOnly for Storage<DB, H>
        where
            DB: ledger_storage::DB + for<'iter> ledger_storage::DBIter<'iter> +'static,
            H: StorageHasher +'static,
}<|MERGE_RESOLUTION|>--- conflicted
+++ resolved
@@ -8,11 +8,7 @@
 pub use namada_proof_of_stake::types::{
     self, decimal_mult_u64, Slash, Slashes, ValidatorStates,
 };
-<<<<<<< HEAD
 use namada_proof_of_stake::{PosBase, PosReadOnly};
-=======
-use namada_proof_of_stake::PosBase;
->>>>>>> d30a3bac
 use rust_decimal::Decimal;
 pub use storage::*;
 pub use vp::PosVP;
@@ -29,13 +25,6 @@
 /// Address of the PoS slash pool account
 pub const SLASH_POOL_ADDRESS: Address =
     Address::Internal(InternalAddress::PosSlashPool);
-
-<<<<<<< HEAD
-=======
-/// Address of the staking token (NAM)
-pub fn staking_token_address() -> Address {
-    address::nam()
-}
 
 /// Calculate voting power in the tendermint context (which is stored as i64)
 /// from the number of tokens
@@ -47,7 +36,6 @@
     i64::try_from(prod).expect("Invalid validator voting power (i64)")
 }
 
->>>>>>> d30a3bac
 /// Initialize storage in the genesis block.
 pub fn init_genesis_storage<'a, DB, H>(
     storage: &mut Storage<DB, H>,
