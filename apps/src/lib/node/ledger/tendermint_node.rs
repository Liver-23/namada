--- conflicted
+++ resolved
@@ -27,7 +27,6 @@
 
 /// Env. var to output Tendermint log to stdout
 pub const ENV_VAR_TM_STDOUT: &str = "NAMADA_TM_STDOUT";
-<<<<<<< HEAD
 
 #[cfg(feature = "abciplus")]
 pub const VERSION_REQUIREMENTS: &str = ">= 0.37.0-alpha.2, <0.38.0";
@@ -50,7 +49,7 @@
 
 /// Runs `tendermint version` and returns the output as a string
 async fn run_version_command(tendermint_path: &str) -> eyre::Result<String> {
-    let output = Command::new(&tendermint_path)
+    let output = Command::new(tendermint_path)
         .arg("version")
         .output()
         .await?;
@@ -69,8 +68,6 @@
         )
     })
 }
-=======
->>>>>>> 7ed315a9
 
 #[derive(Error, Debug)]
 pub enum Error {
