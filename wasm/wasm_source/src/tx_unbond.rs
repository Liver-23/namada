//! A tx for a PoS unbond that removes staked tokens from a self-bond or a
//! delegation to be withdrawn in or after unbonding epoch.

use namada_tx_prelude::*;

#[transaction]
fn apply_tx(ctx: &mut Ctx, tx_data: Vec<u8>) -> TxResult {
    let signed = SignedTxData::try_from_slice(&tx_data[..])
        .wrap_err("failed to decode SignedTxData")?;
    let data = signed.data.ok_or_err_msg("Missing data")?;
    let unbond = transaction::pos::Unbond::try_from_slice(&data[..])
        .wrap_err("failed to decode Unbond")?;

    ctx.unbond_tokens(unbond.source.as_ref(), &unbond.validator, unbond.amount)
}

#[cfg(test)]
mod tests {
    use std::collections::HashMap;

    use namada::ledger::pos::{BondId, GenesisValidator, PosParams, PosVP};
    use namada::proof_of_stake::types::{Bond, Unbond};
    use namada::proto::Tx;
    use namada::types::storage::Epoch;
    use namada_tests::log::test;
    use namada_tests::native_vp::pos::init_pos;
    use namada_tests::native_vp::TestNativeVpEnv;
    use namada_tests::tx::*;
    use namada_tx_prelude::address::InternalAddress;
    use namada_tx_prelude::key::testing::arb_common_keypair;
    use namada_tx_prelude::key::RefTo;
    use namada_tx_prelude::proof_of_stake::parameters::testing::arb_pos_params;
    use namada_tx_prelude::token;
    use proptest::prelude::*;

    use super::*;

    proptest! {
        /// In this test we setup the ledger and PoS system with an arbitrary
        /// initial state with 1 genesis validator, a delegation bond if the
        /// unbond is for a delegation, arbitrary PoS parameters, and
        /// we generate an arbitrary unbond that we'd like to apply.
        ///
        /// After we apply the unbond, we check that all the storage values
        /// in PoS system have been updated as expected and then we also check
        /// that this transaction is accepted by the PoS validity predicate.
        #[test]
        fn test_tx_unbond(
        (initial_stake, unbond) in arb_initial_stake_and_unbond(),
        // A key to sign the transaction
        key in arb_common_keypair(),
        pos_params in arb_pos_params()) {
            test_tx_unbond_aux(initial_stake, unbond, key, pos_params).unwrap()
        }
    }

    fn test_tx_unbond_aux(
        initial_stake: token::Amount,
        unbond: transaction::pos::Unbond,
        key: key::common::SecretKey,
        pos_params: PosParams,
    ) -> TxResult {
        let is_delegation = matches!(
            &unbond.source, Some(source) if *source != unbond.validator);
        let consensus_key = key::testing::keypair_1().ref_to();
        let commission_rate = rust_decimal::Decimal::new(5, 2);
        let max_commission_rate_change = rust_decimal::Decimal::new(1, 2);

        let genesis_validators = [GenesisValidator {
            address: unbond.validator.clone(),
            tokens: if is_delegation {
                // If we're unbonding a delegation, we'll give the initial stake
                // to the delegation instead of the validator
                token::Amount::default()
            } else {
                initial_stake
            },
            consensus_key,
            commission_rate,
            max_commission_rate_change,
        }];

        init_pos(&genesis_validators[..], &pos_params, Epoch(0));

        let native_token = tx_host_env::with(|tx_env| {
            let native_token = tx_env.storage.native_token.clone();
            if is_delegation {
                let source = unbond.source.as_ref().unwrap();
                tx_env.spawn_accounts([source]);

                // To allow to unbond delegation, there must be a delegation
                // bond first.
                // First, credit the bond's source with the initial stake,
                // before we initialize the bond below
                tx_env.credit_tokens(
                    source,
                    &native_token,
                    None,
                    initial_stake,
                );
            }
            native_token
        });

        // Initialize the delegation if it is the case - unlike genesis
        // validator's self-bond, this happens at pipeline offset
        if is_delegation {
            ctx().bond_tokens(
                unbond.source.as_ref(),
                &unbond.validator,
                initial_stake,
            )?;
        }
        tx_host_env::commit_tx_and_block();

        let tx_code = vec![];
        let tx_data = unbond.try_to_vec().unwrap();
        let tx = Tx::new(tx_code, Some(tx_data));
        let signed_tx = tx.sign(&key);
        let tx_data = signed_tx.data.unwrap();

        let unbond_src = unbond
            .source
            .clone()
            .unwrap_or_else(|| unbond.validator.clone());
        let unbond_id = BondId {
            validator: unbond.validator.clone(),
            source: unbond_src,
        };

        let pos_balance_key = token::balance_key(
            &native_token,
            &Address::Internal(InternalAddress::PoS),
        );
        let pos_balance_pre: token::Amount = ctx()
            .read(&pos_balance_key)?
            .expect("PoS must have balance");
        assert_eq!(pos_balance_pre, initial_stake);

        let _total_deltas_pre = ctx().read_total_deltas()?;
        let validator_sets_pre = ctx().read_validator_set()?;
        let _validator_deltas_pre =
            ctx().read_validator_deltas(&unbond.validator)?.unwrap();
        let bonds_pre = ctx().read_bond(&unbond_id)?.unwrap();
        dbg!(&bonds_pre);

        // Apply the unbond tx
        apply_tx(ctx(), tx_data)?;

        // Read the data after the tx is executed.
        // The following storage keys should be updated:

        //     - `#{PoS}/validator/#{validator}/deltas`
        //     - `#{PoS}/total_deltas`
        //     - `#{PoS}/validator_set`
        let total_deltas_post = ctx().read_total_deltas()?;
        let validator_deltas_post =
            ctx().read_validator_deltas(&unbond.validator)?;
        let validator_sets_post = ctx().read_validator_set()?;

        let expected_amount_before_pipeline = if is_delegation {
            // When this is a delegation, there will be no bond until pipeline
            0.into()
        } else {
            // Before pipeline offset, there can only be self-bond
            initial_stake
        };

        // Before pipeline offset, there can only be self-bond for genesis
        // validator. In case of a delegation the state is setup so that there
        // is no bond until pipeline offset.
        //
        // TODO: check if this test is correct (0 -> unbonding?)
        for epoch in 0..pos_params.pipeline_len {
            assert_eq!(
                validator_deltas_post.as_ref().unwrap().get(epoch),
                Some(expected_amount_before_pipeline.into()),
                "The validator deltas before the pipeline offset must not \
                 change - checking in epoch: {epoch}"
            );
            assert_eq!(
                total_deltas_post.get(epoch),
                Some(expected_amount_before_pipeline.into()),
                "The total deltas before the pipeline offset must not change \
                 - checking in epoch: {epoch}"
            );
            assert_eq!(
                validator_sets_pre.get(epoch),
                validator_sets_post.get(epoch),
                "Validator set before pipeline offset must not change - \
                 checking epoch {epoch}"
            );
        }

        // At and after pipeline offset, there can be either delegation or
        // self-bond, both of which are initialized to the same `initial_stake`
        for epoch in pos_params.pipeline_len..pos_params.unbonding_len {
            assert_eq!(
                validator_deltas_post.as_ref().unwrap().get(epoch),
                Some(initial_stake.into()),
                "The validator deltas at and after the unbonding offset must \
                 have changed - checking in epoch: {epoch}"
            );
            assert_eq!(
                total_deltas_post.get(epoch),
                Some(initial_stake.into()),
                "The total deltas at and after the unbonding offset must have \
                 changed - checking in epoch: {epoch}"
            );
            assert_eq!(
                validator_sets_pre.get(epoch),
                validator_sets_post.get(epoch),
                "Validator set at and after pipeline offset should be the \
                 same since we are before the unbonding offset - checking \
                 epoch {epoch}"
            );
        }

        {
            let epoch = pos_params.unbonding_len + 1;
            let expected_stake =
                i128::from(initial_stake) - i128::from(unbond.amount);
            assert_eq!(
                validator_deltas_post.as_ref().unwrap().get(epoch),
                Some(expected_stake),
                "The total deltas at after the unbonding offset epoch must be \
                 decremented by the unbonded amount - checking in epoch: \
                 {epoch}"
            );
            assert_eq!(
                total_deltas_post.get(epoch),
                Some(expected_stake),
                "The total deltas at after the unbonding offset epoch must be \
                 decremented by the unbonded amount - checking in epoch: \
                 {epoch}"
            );
        }

        //     - `#{staking_token}/balance/#{PoS}`
        // Check that PoS account balance is unchanged by unbond
        let pos_balance_post: token::Amount =
            ctx().read(&pos_balance_key)?.unwrap();
        assert_eq!(
            pos_balance_pre, pos_balance_post,
            "Unbonding doesn't affect PoS system balance"
        );

        //     - `#{PoS}/unbond/#{owner}/#{validator}`
        // Check that the unbond doesn't exist until unbonding offset
        let unbonds_post = ctx().read_unbond(&unbond_id)?.unwrap();
        let bonds_post = ctx().read_bond(&unbond_id)?.unwrap();
        for epoch in 0..pos_params.unbonding_len {
            let unbond: Option<Unbond> = unbonds_post.get(epoch);

            assert!(
                unbond.is_none(),
                "There should be no unbond until unbonding offset - checking \
                 epoch {epoch}"
            );
        }
<<<<<<< HEAD
        // Check that the unbond is as expected
        let start_epoch = match &unbond.source {
            Some(_) => {
                // This bond was a delegation
                Epoch::from(pos_params.pipeline_len)
            }
            None => {
                // This bond was a genesis validator self-bond
                Epoch::default()
            }
=======
        let start_epoch = if is_delegation {
            // This bond was a delegation
            namada_tx_prelude::proof_of_stake::types::Epoch::from(
                pos_params.pipeline_len,
            )
        } else {
            // This bond was a genesis validator self-bond
            namada_tx_prelude::proof_of_stake::types::Epoch::default()
>>>>>>> ff9e899c
        };
        let end_epoch = Epoch::from(pos_params.unbonding_len - 1);

<<<<<<< HEAD
        let expected_unbond =
            HashMap::from_iter([((start_epoch, end_epoch), unbond.amount)]);
        let actual_unbond: Unbond =
=======
        let expected_unbond = if unbond.amount == token::Amount::default() {
            HashMap::new()
        } else {
            HashMap::from_iter([((start_epoch, end_epoch), unbond.amount)])
        };
        let actual_unbond: Unbond<token::Amount> =
>>>>>>> ff9e899c
            unbonds_post.get(pos_params.unbonding_len).unwrap();
        assert_eq!(
            actual_unbond.deltas, expected_unbond,
            "Delegation at unbonding offset should be equal to the unbonded \
             amount"
        );

        for epoch in pos_params.pipeline_len..pos_params.unbonding_len {
            let bond: Bond = bonds_post.get(epoch).unwrap();
            let expected_bond =
                HashMap::from_iter([(start_epoch, initial_stake)]);
            assert_eq!(
                bond.pos_deltas, expected_bond,
                "Before unbonding offset, the bond should be untouched, \
                 checking epoch {epoch}"
            );
        }
        {
            let epoch = pos_params.unbonding_len + 1;
            let bond: Bond = bonds_post.get(epoch).unwrap();
            let expected_bond =
                HashMap::from_iter([(start_epoch, initial_stake)]);
            assert_eq!(
                bond.pos_deltas, expected_bond,
                "At unbonding offset, the pos deltas should not change, \
                 checking epoch {epoch}"
            );
            assert_eq!(
                bond.neg_deltas, unbond.amount,
                "At unbonding offset, the unbonded amount should have been \
                 deducted, checking epoch {epoch}"
            )
        }

        // Use the tx_env to run PoS VP
        let tx_env = tx_host_env::take();
        let vp_env = TestNativeVpEnv::from_tx_env(tx_env, address::POS);
        let result = vp_env.validate_tx(PosVP::new);
        let result =
            result.expect("Validation of valid changes must not fail!");
        assert!(
            result,
            "PoS Validity predicate must accept this transaction"
        );
        Ok(())
    }

    fn arb_initial_stake_and_unbond()
    -> impl Strategy<Value = (token::Amount, transaction::pos::Unbond)> {
        // Generate initial stake
        token::testing::arb_amount_ceiled((i64::MAX / 8) as u64).prop_flat_map(
            |initial_stake| {
                // Use the initial stake to limit the bond amount
                let unbond = arb_unbond(u64::from(initial_stake));
                // Use the generated initial stake too too
                (Just(initial_stake), unbond)
            },
        )
    }

    /// Generates an initial validator stake and a unbond, while making sure
    /// that the `initial_stake >= unbond.amount`.
    fn arb_unbond(
        max_amount: u64,
    ) -> impl Strategy<Value = transaction::pos::Unbond> {
        (
            address::testing::arb_established_address(),
            prop::option::of(address::testing::arb_non_internal_address()),
            token::testing::arb_amount_non_zero_ceiled(max_amount),
        )
            .prop_map(|(validator, source, amount)| {
                let validator = Address::Established(validator);
                transaction::pos::Unbond {
                    validator,
                    amount,
                    source,
                }
            })
    }
}<|MERGE_RESOLUTION|>--- conflicted
+++ resolved
@@ -258,42 +258,21 @@
                  epoch {epoch}"
             );
         }
-<<<<<<< HEAD
-        // Check that the unbond is as expected
-        let start_epoch = match &unbond.source {
-            Some(_) => {
-                // This bond was a delegation
-                Epoch::from(pos_params.pipeline_len)
-            }
-            None => {
-                // This bond was a genesis validator self-bond
-                Epoch::default()
-            }
-=======
         let start_epoch = if is_delegation {
             // This bond was a delegation
-            namada_tx_prelude::proof_of_stake::types::Epoch::from(
-                pos_params.pipeline_len,
-            )
+            Epoch::from(pos_params.pipeline_len)
         } else {
             // This bond was a genesis validator self-bond
-            namada_tx_prelude::proof_of_stake::types::Epoch::default()
->>>>>>> ff9e899c
+            Epoch::default()
         };
         let end_epoch = Epoch::from(pos_params.unbonding_len - 1);
 
-<<<<<<< HEAD
-        let expected_unbond =
-            HashMap::from_iter([((start_epoch, end_epoch), unbond.amount)]);
-        let actual_unbond: Unbond =
-=======
         let expected_unbond = if unbond.amount == token::Amount::default() {
             HashMap::new()
         } else {
             HashMap::from_iter([((start_epoch, end_epoch), unbond.amount)])
         };
-        let actual_unbond: Unbond<token::Amount> =
->>>>>>> ff9e899c
+        let actual_unbond: Unbond =
             unbonds_post.get(pos_params.unbonding_len).unwrap();
         assert_eq!(
             actual_unbond.deltas, expected_unbond,
