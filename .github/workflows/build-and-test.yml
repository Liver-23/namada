name: Build and Test

on:
  push:
    branches:
      - main
      - "!eth-bridge-integration"
  # Run in PRs with conflicts (https://docs.github.com/en/actions/using-workflows/events-that-trigger-workflows#pull_request)
  pull_request_target:
    branches:
      - main
      - "!eth-bridge-integration"
    types: [opened, synchronize, reopened]
  workflow_dispatch:

concurrency:
  group: ${{ github.workflow }}-${{ github.event.pull_request.number }}
  cancel-in-progress: true

permissions:
  id-token: write
  contents: read
  packages: read

env:
  GIT_LFS_SKIP_SMUDGE: 1


jobs:
  build-wasm:
    timeout-minutes: 30
    runs-on: ${{ matrix.os }}
    container: 
      image: ghcr.io/anoma/namada:wasm-0.11.0
    strategy:
      fail-fast: false
      matrix:
        os: [ubuntu-latest]
        wasm_cache_version: ["v2"]
        mold_version: [1.7.0]

    steps:
      - name: Checkout repo
        uses: actions/checkout@v3
        if: ${{ github.event_name != 'pull_request_target' }}
      - name: Checkout PR
        uses: actions/checkout@v3
        if: ${{ github.event_name == 'pull_request_target' }}
        # From https://docs.github.com/en/actions/using-workflows/events-that-trigger-workflows#pull_request_target:
        # "This event runs in the context of the base of the pull request, 
        # rather than in the context of the merge commit, as the pull_request 
        # event does."
        # We set the ref to the head commit of the PR instead.
        # For this, we have to make sure that we're not running CI on untrusted
        # code (more info in the link above), so the repo MUST be configured
        # to disallow that.
        with:
          ref: ${{ github.event.pull_request.head.sha }}
      - name: Build WASM
        run: |
          make build-wasm-scripts
      - name: Upload wasm artifacts
        uses: actions/upload-artifact@v3
        with:
          name: wasm-${{ github.event.pull_request.head.sha || github.sha }}
          path: |
            wasm/tx_*.wasm
            wasm/vp_*.wasm
            wasm/checksums.json

  test-wasm:
    timeout-minutes: 30
    runs-on: ${{ matrix.os }}
    needs: [build-wasm]
    container: 
      image: ghcr.io/anoma/namada:wasm-0.8.0
    strategy:
      fail-fast: false
      matrix:
        os: [ubuntu-latest]
        wasm_cache_version: ["v2"]
        mold_version: [1.7.0]

    steps:
      - name: Checkout repo
        uses: actions/checkout@v3
        if: ${{ github.event_name != 'pull_request_target' }}
      - name: Checkout PR
        uses: actions/checkout@v3
        if: ${{ github.event_name == 'pull_request_target' }}
        with:
          ref: ${{ github.event.pull_request.head.sha }}
      - name: Duplicate checksums file
        run: cp wasm/checksums.json wasm/original-checksums.json
      - name: Install mold linker
        run: |
          wget -q -O- https://github.com/rui314/mold/releases/download/v${{ matrix.mold_version }}/mold-${{ matrix.mold_version }}-x86_64-linux.tar.gz | tar -xz
          mv mold-${{ matrix.mold_version }}-x86_64-linux/bin/mold  /usr/local/bin
      - name: Download wasm artifacts
        uses: actions/download-artifact@v3
        with:
          name: wasm-${{ github.event.pull_request.head.sha|| github.sha }}
          path: ./wasm
        env:
          RUSTFLAGS: "-C linker=clang -C link-arg=-fuse-ld=/usr/local/bin/mold"
      - name: Test Wasm
        run: make test-wasm
      - name: Check wasm up-to-date
        run: cmp -- wasm/checksums.json wasm/original-checksums.json
      - name: Print diff
        if: failure()
        run: diff -y -W 150 wasm/checksums.json wasm/original-checksums.json --suppress-common-lines

  update-wasm:
    runs-on: ${{ matrix.os }}
    if: ${{ github.event_name == 'push' && github.ref == 'refs/heads/main' && needs.build-wasm.result == 'success' }}
    timeout-minutes: 30
    needs: [build-wasm]
    strategy:
      fail-fast: false
      matrix:
        os: [ubuntu-latest]

    steps:
      - name: Configure AWS Credentials
        uses: aws-actions/configure-aws-credentials@v1
        with:
          role-to-assume: arn:aws:iam::375643557360:role/anoma-github-action-ci-master
          aws-region: eu-west-1
      - name: Download wasm artifacts
        uses: actions/download-artifact@v3
        with:
          name: wasm-${{ github.event.pull_request.head.sha || github.sha }}
          path: ./wasm
      - name: Update WASM
        run: aws s3 sync wasm s3://$BUCKET_NAME --acl public-read --exclude "*" --include "*.wasm" --exclude "*/*" --region $AWS_REGION
        env:
          BUCKET_NAME: namada-wasm-master
          AWS_REGION: eu-west-1

  anoma:
    runs-on: ${{ matrix.os }}
    timeout-minutes: 80
    needs: [build-wasm]
    strategy:
      fail-fast: false
      matrix:
        os: [ubuntu-latest]
<<<<<<< HEAD
        nightly_version: [nightly-2022-05-20]
        mold_version: [1.7.0]
=======
        nightly_version: [nightly-2022-11-03]
        mold_version: [1.6.0]
>>>>>>> 70b760ae
        make:
          - name: ABCI
            suffix: ''
            cache_key: anoma
            cache_version: v2
            tendermint_artifact: tendermint-unreleased-ad825dcadbd4b98c3f91ce5a711e4fb36a69c377

    env:
      CARGO_INCREMENTAL: 0
      RUST_BACKTRACE: full
      RUSTC_WRAPPER: sccache
      SCCACHE_CACHE_SIZE: 100G
      SCCACHE_BUCKET: namada-sccache-master

    steps:
      - name: Checkout repo
        uses: actions/checkout@v3
        if: ${{ github.event_name != 'pull_request_target' }}
      - name: Checkout PR
        uses: actions/checkout@v3
        if: ${{ github.event_name == 'pull_request_target' }}
        # See comment in build-and-test.yml
        with:
          ref: ${{ github.event.pull_request.head.sha }}
      - name: Configure AWS Credentials
        uses: aws-actions/configure-aws-credentials@v1
        with:
          role-to-assume: arn:aws:iam::375643557360:role/anoma-github-action-ci-master
          aws-region: eu-west-1
      - name: Install sccache (ubuntu-latest)
        if: matrix.os == 'ubuntu-latest'
        env:
          LINK: https://github.com/mozilla/sccache/releases/download
          SCCACHE_VERSION: v0.3.0
        run: |
          SCCACHE_FILE=sccache-$SCCACHE_VERSION-x86_64-unknown-linux-musl
          mkdir -p $HOME/.local/bin
          curl -L "$LINK/$SCCACHE_VERSION/$SCCACHE_FILE.tar.gz" | tar xz
          mv -f $SCCACHE_FILE/sccache $HOME/.local/bin/sccache
          chmod +x $HOME/.local/bin/sccache
          echo "$HOME/.local/bin" >> $GITHUB_PATH
      - name: Install sccache (macos-latest)
        if: matrix.os == 'macos-latest'
        run: |
          brew update
          brew install sccache
      - name: Setup rust toolchain
        uses: oxidecomputer/actions-rs_toolchain@ad3f86084a8a5acf2c09cb691421b31cf8af7a36
        with:
          profile: default
          override: true
      - name: Setup rust nightly
        uses: oxidecomputer/actions-rs_toolchain@ad3f86084a8a5acf2c09cb691421b31cf8af7a36
        with:
          toolchain: ${{ matrix.nightly_version }}
          profile: default
      - name: Cache cargo registry
        uses: actions/cache@v3
        continue-on-error: false
        with:
          path: |
            ~/.cargo/registry
            ~/.cargo/git
          key: ${{ runner.os }}-${{ matrix.make.cache_key }}-${{ matrix.make.cache_version }}-cargo-${{ hashFiles('**/Cargo.lock') }}
          restore-keys: ${{ runner.os }}-${{ matrix.make.cache_key }}-${{ matrix.make.cache_version }}-cargo-
      - name: Start sccache server
        run: sccache --start-server
      - name: Install mold linker
        run: |
          wget -q -O- https://github.com/rui314/mold/releases/download/v${{ matrix.mold_version }}/mold-${{ matrix.mold_version }}-x86_64-linux.tar.gz | tar -xz
          mv mold-${{ matrix.mold_version }}-x86_64-linux/bin/mold  /usr/local/bin
      - name: Download wasm artifacts
        uses: actions/download-artifact@v3
        with:
          name: wasm-${{ github.event.pull_request.head.sha|| github.sha }}
          path: ./wasm
      - uses: taiki-e/install-action@cargo-llvm-cov
      - name: Run unit test
        run: make test-unit-coverage${{ matrix.make.suffix }}
        env:
          RUSTFLAGS: "-C linker=clang -C link-arg=-fuse-ld=/usr/local/bin/mold"
      - name: Upload coverage
        uses: actions/upload-artifact@v3
        with:
          name: coverage${{ matrix.make.suffix }}-${{ github.event.pull_request.head.sha || github.sha }}
          path: target/html
          retention-days: 3
      - name: Print sccache stats
        if: always()
        run: sccache --show-stats
      - name: Stop sccache server
        if: always()
        run: sccache --stop-server || true

  anoma-release:
    runs-on: ${{ matrix.os }}
    timeout-minutes: 25
    strategy:
      fail-fast: false
      matrix:
        os: [ubuntu-latest]
        mold_version: [1.7.0]
        make:
          - name: ABCI Release build
            suffix: ''
            cache_key: anoma-e2e-release
            cache_version: "v2"

    env:
      CARGO_INCREMENTAL: 0
      RUST_BACKTRACE: full
      RUSTC_WRAPPER: sccache
      SCCACHE_CACHE_SIZE: 100G
      SCCACHE_BUCKET: namada-sccache-master

    steps:
      - name: Checkout repo
        uses: actions/checkout@v3
        if: ${{ github.event_name != 'pull_request_target' }}
      - name: Checkout PR
        uses: actions/checkout@v3
        if: ${{ github.event_name == 'pull_request_target' }}
        # See comment in build-and-test.yml
        with:
          ref: ${{ github.event.pull_request.head.sha }}
      - name: Configure AWS Credentials
        uses: aws-actions/configure-aws-credentials@v1
        with:
          role-to-assume: arn:aws:iam::375643557360:role/anoma-github-action-ci-master
          aws-region: eu-west-1
      - name: Install sccache (ubuntu-latest)
        if: matrix.os == 'ubuntu-latest'
        env:
          LINK: https://github.com/mozilla/sccache/releases/download
          SCCACHE_VERSION: v0.3.0
        run: |
          SCCACHE_FILE=sccache-$SCCACHE_VERSION-x86_64-unknown-linux-musl
          mkdir -p $HOME/.local/bin
          curl -L "$LINK/$SCCACHE_VERSION/$SCCACHE_FILE.tar.gz" | tar xz
          mv -f $SCCACHE_FILE/sccache $HOME/.local/bin/sccache
          chmod +x $HOME/.local/bin/sccache
          echo "$HOME/.local/bin" >> $GITHUB_PATH
      - name: Install sccache (macos-latest)
        if: matrix.os == 'macos-latest'
        run: |
          brew update
          brew install sccache
      - name: Setup rust toolchain
        uses: oxidecomputer/actions-rs_toolchain@ad3f86084a8a5acf2c09cb691421b31cf8af7a36
        with:
          profile: default
          override: true
      - name: Cache cargo registry
        uses: actions/cache@v3
        continue-on-error: false
        with:
          path: |
            ~/.cargo/registry
            ~/.cargo/git
          key: ${{ runner.os }}-${{ matrix.make.cache_key }}-${{ matrix.make.cache_version }}-cargo-${{ hashFiles('**/Cargo.lock') }}
          restore-keys: ${{ runner.os }}-${{ matrix.make.cache_key }}-${{ matrix.make.cache_version }}-cargo-
      - name: Install mold linker
        run: |
          wget -q -O- https://github.com/rui314/mold/releases/download/v${{ matrix.mold_version }}/mold-${{ matrix.mold_version }}-x86_64-linux.tar.gz | tar -xz
          mv mold-${{ matrix.mold_version }}-x86_64-linux/bin/mold  /usr/local/bin
      - name: Start sccache server
        run: sccache --start-server
      - name: Build
        run: make build-release${{ matrix.make.suffix }}
        env:
          RUSTFLAGS: "-C linker=clang -C link-arg=-fuse-ld=/usr/local/bin/mold"
      - name: Upload target binaries
        uses: actions/upload-artifact@v3
        with:
          name: binaries${{ matrix.make.suffix }}-${{ github.event.pull_request.head.sha || github.sha }}
          path: |
            target/release/namada
            target/release/namadac
            target/release/namadaw
            target/release/namadan
      - name: Upload build timing report
        if: success() || failure()
        uses: actions/upload-artifact@v3
        with:
          name: build-timings-${{ github.event.pull_request.head.sha || github.sha }}
          path: |
            target/cargo-timings/cargo-timing.html
          retention-days: 5
      - name: Print sccache stats
        if: always()
        run: sccache --show-stats
      - name: Stop sccache server
        if: always()
        run: sccache --stop-server || true


  anoma-e2e:
    runs-on: ${{ matrix.os }}
    timeout-minutes: 80
    strategy:
      fail-fast: false
      matrix:
        os: [ubuntu-latest]
        nightly_version: [nightly-2022-05-20]
        mold_version: [1.7.0]
        make:
          - name: e2e
            suffix: ''
            index: 0
            cache_key: anoma
            cache_version: v2
            tendermint_artifact: tendermint-unreleased-ad825dcadbd4b98c3f91ce5a711e4fb36a69c377
            wait_for: anoma-release (ubuntu-latest, 1.7.0, ABCI Release build, anoma-e2e-release, v2)
          - name: e2e
            suffix: ''
            index: 1
            cache_key: anoma
            cache_version: v2
            tendermint_artifact: tendermint-unreleased-ad825dcadbd4b98c3f91ce5a711e4fb36a69c377
            wait_for: anoma-release (ubuntu-latest, 1.7.0, ABCI Release build, anoma-e2e-release, v2)

    env:
      CARGO_INCREMENTAL: 0
      RUST_BACKTRACE: full
      RUSTC_WRAPPER: sccache
      SCCACHE_CACHE_SIZE: 100G
      SCCACHE_BUCKET: namada-sccache-master

    steps:
      - name: Checkout repo
        uses: actions/checkout@v3
        if: ${{ github.event_name != 'pull_request_target' }}
      - name: Checkout PR
        uses: actions/checkout@v3
        if: ${{ github.event_name == 'pull_request_target' }}
        # See comment in build-and-test.yml
        with:
          ref: ${{ github.event.pull_request.head.sha }}
      - name: Configure AWS Credentials
        uses: aws-actions/configure-aws-credentials@v1
        with:
          role-to-assume: arn:aws:iam::375643557360:role/anoma-github-action-ci-master
          aws-region: eu-west-1
      - name: Install sccache (ubuntu-latest)
        if: matrix.os == 'ubuntu-latest'
        env:
          LINK: https://github.com/mozilla/sccache/releases/download
          SCCACHE_VERSION: v0.3.0
        run: |
          SCCACHE_FILE=sccache-$SCCACHE_VERSION-x86_64-unknown-linux-musl
          mkdir -p $HOME/.local/bin
          curl -L "$LINK/$SCCACHE_VERSION/$SCCACHE_FILE.tar.gz" | tar xz
          mv -f $SCCACHE_FILE/sccache $HOME/.local/bin/sccache
          chmod +x $HOME/.local/bin/sccache
          echo "$HOME/.local/bin" >> $GITHUB_PATH
      - name: Install sccache (macos-latest)
        if: matrix.os == 'macos-latest'
        run: |
          brew update
          brew install sccache
      - name: Setup rust toolchain
        uses: oxidecomputer/actions-rs_toolchain@ad3f86084a8a5acf2c09cb691421b31cf8af7a36
        with:
          profile: default
          override: true
      - name: Setup rust nightly
        uses: oxidecomputer/actions-rs_toolchain@ad3f86084a8a5acf2c09cb691421b31cf8af7a36
        with:
          toolchain: ${{ matrix.nightly_version }}
          profile: default
      - name: Cache cargo registry
        uses: actions/cache@v3
        continue-on-error: false
        with:
          path: |
            ~/.cargo/registry
            ~/.cargo/git
          key: ${{ runner.os }}-${{ matrix.make.cache_key }}-${{ matrix.make.cache_version }}-cargo-${{ hashFiles('**/Cargo.lock') }}
          restore-keys: ${{ runner.os }}-${{ matrix.make.cache_key }}-${{ matrix.make.cache_version }}-cargo-
      - name: Start sccache server
        run: sccache --start-server
      - name: Install mold linker
        run: |
          wget -q -O- https://github.com/rui314/mold/releases/download/v${{ matrix.mold_version }}/mold-${{ matrix.mold_version }}-x86_64-linux.tar.gz | tar -xz
          mv mold-${{ matrix.mold_version }}-x86_64-linux/bin/mold  /usr/local/bin
      - name: Download tendermint binaries
        uses: dawidd6/action-download-artifact@v2
        with:
          github_token: ${{secrets.GITHUB_TOKEN}}
          workflow: build-tendermint.yml
          workflow_conclusion: success
          name: ${{ matrix.make.tendermint_artifact }}
          path: /usr/local/bin
      - name: Download masp parameters
        run: |
          mkdir /home/runner/work/masp
          curl -o /home/runner/work/masp/masp-spend.params -sLO https://github.com/anoma/masp/blob/ef0ef75e81696ff4428db775c654fbec1b39c21f/masp-spend.params?raw=true
          curl -o /home/runner/work/masp/masp-output.params -sLO https://github.com/anoma/masp/blob/ef0ef75e81696ff4428db775c654fbec1b39c21f/masp-output.params?raw=true
          curl -o /home/runner/work/masp/masp-convert.params -sLO https://github.com/anoma/masp/blob/ef0ef75e81696ff4428db775c654fbec1b39c21f/masp-convert.params?raw=true
      - name: Build 
        run: make build
        env:
          RUSTFLAGS: "-C linker=clang -C link-arg=-fuse-ld=/usr/local/bin/mold"
      - name: Build test
        run: make build-test
        env:
          RUSTFLAGS: "-C linker=clang -C link-arg=-fuse-ld=/usr/local/bin/mold"
      - name: Wait for release binaries
        uses: lewagon/wait-on-check-action@v1.2.0
        with:
          ref: ${{ github.event.pull_request.head.sha || github.ref }}
          check-name: ${{ matrix.make.wait_for }}
          repo-token: ${{ secrets.GITHUB_TOKEN }}
          wait-interval: 30
          allowed-conclusions: success
      - name: Download wasm artifacts
        uses: actions/download-artifact@v3
        with:
          name: wasm-${{ github.event.pull_request.head.sha|| github.sha }}
          path: ./wasm
      - name: Download anoma binaries
        uses: actions/download-artifact@v3
        with:
          name: binaries${{ matrix.make.suffix }}-${{ github.event.pull_request.head.sha || github.sha }}
          path: ./target/release/
      - name: Change permissions
        run: |
          chmod +x target/release/namada
          chmod +x target/release/namadaw
          chmod +x target/release/namadan
          chmod +x target/release/namadac
          chmod +x /usr/local/bin/tendermint
      - name: Run e2e test
        run: python3 .github/workflows/scripts/schedule-e2e.py
        env:
          ANOMA_TENDERMINT_WEBSOCKET_TIMEOUT: 20
          ANOMA_E2E_USE_PREBUILT_BINARIES: "true"
          ANOMA_E2E_KEEP_TEMP: "true"
          ANOMA_TM_STDOUT: "false"
          ANOMA_LOG_COLOR: "false"
          ANOMA_MASP_PARAMS_DIR: "/home/runner/work/masp"
          ANOMA_LOG: "info"
          RUSTFLAGS: "-C linker=clang -C link-arg=-fuse-ld=/usr/local/bin/mold"
          INDEX: ${{ matrix.make.index }}
      - name: Upload e2e logs
        if: success() || failure()
        uses: actions/upload-artifact@v3
        with:
          name: logs-e2e-${{ matrix.make.index }}-${{ github.event.pull_request.head.sha || github.sha }}
          path: |
            /tmp/.*/logs/
            /tmp/.*/e2e-test.*/setup/validator-*/.anoma/logs/*.log
          retention-days: 5
      - name: Print sccache stats
        if: always()
        run: sccache --show-stats
      - name: Stop sccache server
        if: always()
        run: sccache --stop-server || true<|MERGE_RESOLUTION|>--- conflicted
+++ resolved
@@ -146,13 +146,8 @@
       fail-fast: false
       matrix:
         os: [ubuntu-latest]
-<<<<<<< HEAD
-        nightly_version: [nightly-2022-05-20]
+        nightly_version: [nightly-2022-11-03]
         mold_version: [1.7.0]
-=======
-        nightly_version: [nightly-2022-11-03]
-        mold_version: [1.6.0]
->>>>>>> 70b760ae
         make:
           - name: ABCI
             suffix: ''
