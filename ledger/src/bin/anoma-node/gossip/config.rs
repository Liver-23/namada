--- conflicted
+++ resolved
@@ -41,16 +41,10 @@
 impl NetworkConfig {
     pub fn read_or_generate(
         home_dir: &PathBuf,
-<<<<<<< HEAD
-        local_address: Option<String>,
-        peers: Option<Vec<String>>,
+        local_address: String,
+        peers: Vec<String>,
         orderbook: bool,
         dkg: bool,
-=======
-        local_address: String,
-        peers: Vec<String>,
-        topics: Vec<String>,
->>>>>>> e6aa9cca
     ) -> Self {
         let config = if home_dir.join("config").join(CONFIG_FILE).exists() {
             Self::read_config(home_dir, peers, orderbook, dkg)
@@ -65,14 +59,9 @@
 
     fn read_config(
         home_dir: &PathBuf,
-<<<<<<< HEAD
-        peers: Option<Vec<String>>,
+        peers: Vec<String>,
         orderbook: bool,
         dkg: bool,
-=======
-        peers: Vec<String>,
-        topics: Vec<String>,
->>>>>>> e6aa9cca
     ) -> Self {
         let path = home_dir.join("config").join(CONFIG_FILE);
         let file = File::open(path).unwrap();
@@ -80,46 +69,28 @@
             serde_json::from_reader(file).expect("JSON was not well-formatted");
         Self {
             local_address: config.local_address,
-<<<<<<< HEAD
-            peers: peers.unwrap_or(config.peers),
+            peers,
             gossip: GossipConfig {
                 orderbook: orderbook || config.gossip.orderbook,
                 dkg: dkg || config.gossip.dkg,
             },
-=======
-            peers: peers,
-            gossip: GossipConfig { topics: topics },
->>>>>>> e6aa9cca
         }
     }
 
     fn generate_config(
-<<<<<<< HEAD
-        local_address: Option<String>,
-        peers: Option<Vec<String>>,
+        local_address: String,
+        peers: Vec<String>,
         orderbook: bool,
         dkg: bool,
-=======
-        local_address: String,
-        peers: Vec<String>,
-        topics: Vec<String>,
->>>>>>> e6aa9cca
     ) -> Self {
         let default_gossip_conf = GossipConfig::default();
         Self {
-<<<<<<< HEAD
-            local_address: local_address
-                .unwrap_or(String::from("/ip4/127.0.0.1/tcp/38153")),
-            peers: peers.unwrap_or_default(),
+            local_address,
+            peers,
             gossip: GossipConfig {
                 orderbook: orderbook || default_gossip_conf.orderbook,
                 dkg: dkg || default_gossip_conf.dkg,
             },
-=======
-            local_address: local_address,
-            peers: peers,
-            gossip: GossipConfig { topics: topics },
->>>>>>> e6aa9cca
         }
     }
 
