--- conflicted
+++ resolved
@@ -203,7 +203,6 @@
             } else if let Some(raw_hash) =
                 is_validator_address_raw_hash_key(key)
             {
-<<<<<<< HEAD
                 let pre =
                     self.ctx.pre().read_bytes(key)?.and_then(|bytes| {
                         Address::try_from_slice(&bytes[..]).ok()
@@ -212,27 +211,6 @@
                     self.ctx.post().read_bytes(key)?.and_then(|bytes| {
                         Address::try_from_slice(&bytes[..]).ok()
                     });
-                // Find the raw hashes of the addresses
-                let pre = pre.map(|pre| {
-                    let raw_hash =
-                        pre.raw_hash().map(String::from).unwrap_or_default();
-                    (pre, raw_hash)
-                });
-                let post = post.map(|post| {
-                    let raw_hash =
-                        post.raw_hash().map(String::from).unwrap_or_default();
-                    (post, raw_hash)
-                });
-=======
-                let pre = self
-                    .ctx
-                    .read_pre(key)?
-                    .and_then(|bytes| Address::try_from_slice(&bytes[..]).ok());
-                let post = self
-                    .ctx
-                    .read_post(key)?
-                    .and_then(|bytes| Address::try_from_slice(&bytes[..]).ok());
->>>>>>> 4b8d4238
                 changes.push(ValidatorAddressRawHash {
                     raw_hash: raw_hash.to_string(),
                     data: Data { pre, post },
