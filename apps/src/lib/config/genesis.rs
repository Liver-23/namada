--- conflicted
+++ resolved
@@ -119,14 +119,9 @@
         pub pos_params: PosParamsConfig,
         // Governance parameters
         pub gov_params: GovernanceParamsConfig,
-<<<<<<< HEAD
-        // Treasury parameters
-        pub treasury_params: TreasuryParamasConfig,
         // Ethereum bridge config
         pub ethereum_bridge_params:
             Option<ethereum_bridge::params::GenesisConfig>,
-=======
->>>>>>> 836a6dea
         // Wasm definitions
         pub wasm: HashMap<String, WasmConfig>,
     }
