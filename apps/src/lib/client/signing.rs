//! Helpers for making digital signatures using cryptographic keys from the
//! wallet.

use borsh::BorshSerialize;
use namada::proto::Tx;
use namada::types::address::{Address, ImplicitAddress};
use namada::types::key::*;
use namada::types::storage::Epoch;
use namada::types::transaction::{hash_tx, Fee, WrapperTx};

use super::rpc;
use crate::cli::context::{WalletAddress, WalletKeypair};
use crate::cli::{self, args, Context};
use crate::client::tendermint_rpc_types::TxBroadcastData;
use crate::facade::tendermint_config::net::Address as TendermintAddress;
use crate::wallet::Wallet;

/// Find the public key for the given address and try to load the keypair
/// for it from the wallet. Panics if the key cannot be found or loaded.
pub async fn find_keypair(
    wallet: &mut Wallet,
    addr: &Address,
    ledger_address: TendermintAddress,
) -> common::SecretKey {
    match addr {
        Address::Established(_) => {
            println!(
                "Looking-up public key of {} from the ledger...",
                addr.encode()
            );
            let public_key = rpc::get_public_key(addr, ledger_address)
                .await
                .unwrap_or_else(|| {
                    eprintln!(
                        "No public key found for the address {}",
                        addr.encode()
                    );
                    cli::safe_exit(1);
                });
            wallet.find_key_by_pk(&public_key).unwrap_or_else(|err| {
                eprintln!(
                    "Unable to load the keypair from the wallet for public \
                     key {}. Failed with: {}",
                    public_key, err
                );
                cli::safe_exit(1)
            })
        }
        Address::Implicit(ImplicitAddress(pkh)) => {
            wallet.find_key_by_pkh(pkh).unwrap_or_else(|err| {
                eprintln!(
                    "Unable to load the keypair from the wallet for the \
                     implicit address {}. Failed with: {}",
                    addr.encode(),
                    err
                );
                cli::safe_exit(1)
            })
        }
        Address::Internal(_) => {
            eprintln!(
                "Internal address {} doesn't have any signing keys.",
                addr
            );
            cli::safe_exit(1)
        }
    }
}

/// Carries types that can be directly/indirectly used to sign a transaction.
#[allow(clippy::large_enum_variant)]
#[derive(Clone)]
pub enum TxSigningKey {
    // Do not sign any transaction
    None,
    // Obtain the actual keypair from wallet and use that to sign
    WalletKeypair(WalletKeypair),
    // Obtain the keypair corresponding to given address from wallet and sign
    WalletAddress(WalletAddress),
    // Directly use the given secret key to sign transactions
    SecretKey(common::SecretKey),
}

/// Given CLI arguments and some defaults, determine the rightful transaction
/// signer. Return the given signing key or public key of the given signer if
/// possible. If no explicit signer given, use the `default`. If no `default`
/// is given, panics.
pub async fn tx_signer(
    ctx: &mut Context,
    args: &args::Tx,
    mut default: TxSigningKey,
) -> common::SecretKey {
    // Override the default signing key source if possible
    if let Some(signing_key) = &args.signing_key {
        default = TxSigningKey::WalletKeypair(signing_key.clone());
    } else if let Some(signer) = &args.signer {
        default = TxSigningKey::WalletAddress(signer.clone());
    }
    // Now actually fetch the signing key and apply it
    match default {
        TxSigningKey::WalletKeypair(signing_key) => {
            ctx.get_cached(&signing_key)
        }
        TxSigningKey::WalletAddress(signer) => {
            let signer = ctx.get(&signer);
            let signing_key = find_keypair(
                &mut ctx.wallet,
                &signer,
                args.ledger_address.clone(),
            )
            .await;
            signing_key
        }
        TxSigningKey::SecretKey(signing_key) => signing_key,
        TxSigningKey::None => {
            panic!(
                "All transactions must be signed; please either specify the \
                 key or the address from which to look up the signing key."
            );
        }
    }
}

/// Sign a transaction with a given signing key or public key of a given signer.
/// If no explicit signer given, use the `default`. If no `default` is given,
/// panics.
///
/// If this is not a dry run, the tx is put in a wrapper and returned along with
/// hashes needed for monitoring the tx on chain.
///
/// If it is a dry run, it is not put in a wrapper, but returned as is.
pub async fn sign_tx(
    mut ctx: Context,
    tx: Tx,
    args: &args::Tx,
    default: TxSigningKey,
) -> (Context, TxBroadcastData) {
<<<<<<< HEAD
    let keypair = tx_signer(&mut ctx, args, default).await;
    let tx = tx.sign(&keypair);

=======
    let (tx, keypair) = if let Some(signing_key) = &args.signing_key {
        let signing_key = ctx.get_cached(signing_key);

        // Check if the signing key needs to reveal its PK first
        let pk: common::PublicKey = signing_key.ref_to();
        super::tx::reveal_pk_if_needed(&mut ctx, &pk, args).await;

        (tx.sign(&signing_key), signing_key)
    } else if let Some(signer) = args.signer.as_ref().or(default) {
        let signer = ctx.get(signer);
        let signing_key =
            find_keypair(&mut ctx.wallet, &signer, args.ledger_address.clone())
                .await;

        // Check if the signer is implicit account that needs to reveal its PK
        // first
        if matches!(signer, Address::Implicit(_)) {
            let pk: common::PublicKey = signing_key.ref_to();
            super::tx::reveal_pk_if_needed(&mut ctx, &pk, args).await;
        }

        (tx.sign(&signing_key), signing_key)
    } else {
        panic!(
            "All transactions must be signed; please either specify the key \
             or the address from which to look up the signing key."
        );
    };
>>>>>>> 9751f1a8
    let epoch = rpc::query_epoch(args::Query {
        ledger_address: args.ledger_address.clone(),
    })
    .await;
    let broadcast_data = if args.dry_run {
        TxBroadcastData::DryRun(tx)
    } else {
        sign_wrapper(&ctx, args, epoch, tx, &keypair).await
    };
    (ctx, broadcast_data)
}

/// Create a wrapper tx from a normal tx. Get the hash of the
/// wrapper and its payload which is needed for monitoring its
/// progress on chain.
pub async fn sign_wrapper(
    ctx: &Context,
    args: &args::Tx,
    epoch: Epoch,
    tx: Tx,
    keypair: &common::SecretKey,
) -> TxBroadcastData {
    let tx = {
        WrapperTx::new(
            Fee {
                amount: args.fee_amount,
                token: ctx.get(&args.fee_token),
            },
            keypair,
            epoch,
            args.gas_limit.clone(),
            tx,
            // TODO: Actually use the fetched encryption key
            Default::default(),
        )
    };

    // We use this to determine when the wrapper tx makes it on-chain
    let wrapper_hash = hash_tx(&tx.try_to_vec().unwrap()).to_string();
    // We use this to determine when the decrypted inner tx makes it
    // on-chain
    let decrypted_hash = tx.tx_hash.to_string();
    TxBroadcastData::Wrapper {
        tx: tx
            .sign(keypair)
            .expect("Wrapper tx signing keypair should be correct"),
        wrapper_hash,
        decrypted_hash,
    }
}<|MERGE_RESOLUTION|>--- conflicted
+++ resolved
@@ -109,9 +109,20 @@
                 args.ledger_address.clone(),
             )
             .await;
+            // Check if the signer is implicit account that needs to reveal its
+            // PK first
+            if matches!(signer, Address::Implicit(_)) {
+                let pk: common::PublicKey = signing_key.ref_to();
+                super::tx::reveal_pk_if_needed(ctx, &pk, args).await;
+            }
             signing_key
         }
-        TxSigningKey::SecretKey(signing_key) => signing_key,
+        TxSigningKey::SecretKey(signing_key) => {
+            // Check if the signing key needs to reveal its PK first
+            let pk: common::PublicKey = signing_key.ref_to();
+            super::tx::reveal_pk_if_needed(ctx, &pk, args).await;
+            signing_key
+        }
         TxSigningKey::None => {
             panic!(
                 "All transactions must be signed; please either specify the \
@@ -135,40 +146,9 @@
     args: &args::Tx,
     default: TxSigningKey,
 ) -> (Context, TxBroadcastData) {
-<<<<<<< HEAD
     let keypair = tx_signer(&mut ctx, args, default).await;
     let tx = tx.sign(&keypair);
 
-=======
-    let (tx, keypair) = if let Some(signing_key) = &args.signing_key {
-        let signing_key = ctx.get_cached(signing_key);
-
-        // Check if the signing key needs to reveal its PK first
-        let pk: common::PublicKey = signing_key.ref_to();
-        super::tx::reveal_pk_if_needed(&mut ctx, &pk, args).await;
-
-        (tx.sign(&signing_key), signing_key)
-    } else if let Some(signer) = args.signer.as_ref().or(default) {
-        let signer = ctx.get(signer);
-        let signing_key =
-            find_keypair(&mut ctx.wallet, &signer, args.ledger_address.clone())
-                .await;
-
-        // Check if the signer is implicit account that needs to reveal its PK
-        // first
-        if matches!(signer, Address::Implicit(_)) {
-            let pk: common::PublicKey = signing_key.ref_to();
-            super::tx::reveal_pk_if_needed(&mut ctx, &pk, args).await;
-        }
-
-        (tx.sign(&signing_key), signing_key)
-    } else {
-        panic!(
-            "All transactions must be signed; please either specify the key \
-             or the address from which to look up the signing key."
-        );
-    };
->>>>>>> 9751f1a8
     let epoch = rpc::query_epoch(args::Query {
         ledger_address: args.ledger_address.clone(),
     })
